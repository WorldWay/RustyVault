use std::{
    collections::HashMap,
    sync::{Arc, Mutex, RwLock},
};

use lazy_static::lazy_static;

use crate::{
    core::{Core, LogicalBackendNewFunc},
    errors::RvError,
    handler::Handler,
    logical::Backend,
    modules::Module,
    mount::{MountEntry, MountTable},
    router::Router,
    storage::{barrier::SecurityBarrier, barrier_view::BarrierView},
    utils::generate_uuid,
};

pub mod expiration;
pub mod token_store;
pub mod kubernetes;
pub use expiration::ExpirationManager;
pub use token_store::TokenStore;

const AUTH_CONFIG_PATH: &str = "core/auth";
const AUTH_BARRIER_PREFIX: &str = "auth/";
const AUTH_ROUTER_PREFIX: &str = "auth/";

lazy_static! {
    static ref DEFAULT_AUTH_MOUNTS: Vec<MountEntry> = vec![MountEntry {
        tainted: false,
        uuid: generate_uuid(),
        path: "token/".to_string(),
        logical_type: "token".to_string(),
        description: "token based credentials".to_string(),
        options: None,
    }];
}

pub struct AuthRouterStore {
    pub mounts: Arc<MountTable>,
    pub router: Arc<Router>,
}

impl AuthRouterStore {
    pub fn new(mounts: Arc<MountTable>, router: Arc<Router>) -> Self {
        Self { mounts, router }
    }
}

pub struct AuthModule {
    pub name: String,
    pub core: Arc<RwLock<Core>>,
    pub barrier: Arc<dyn SecurityBarrier>,
    pub backends: Mutex<HashMap<String, Arc<LogicalBackendNewFunc>>>,
    pub router_store: RwLock<AuthRouterStore>,
    pub token_store: Arc<TokenStore>,
    pub expiration: Arc<ExpirationManager>,
}

impl AuthModule {
    pub fn new(core: &Core) -> Self {
        Self {
            name: "auth".to_string(),
            core: Arc::clone(core.self_ref.as_ref().unwrap()),
            barrier: Arc::clone(&core.barrier),
            backends: Mutex::new(HashMap::new()),
            router_store: RwLock::new(AuthRouterStore::new(Arc::new(MountTable::new()), Arc::clone(&core.router))),
            token_store: Arc::new(TokenStore::default()),
            expiration: Arc::new(ExpirationManager::default()),
        }
    }

    pub fn enable_auth(&self, me: &MountEntry) -> Result<(), RvError> {
        let router_store = self.router_store.read()?;
        {
            let mut auth_table = router_store.mounts.entries.write()?;
            let mut entry = me.clone();

            if !entry.path.ends_with("/") {
                entry.path += "/";
            }

            if entry.path == "/" {
                return Err(RvError::ErrMountPathProtected);
            }

            if entry.logical_type == "token" {
                return Err(RvError::ErrMountFailed);
            }

            for (_, mount_entry) in auth_table.iter() {
                let ent = mount_entry.read()?;
                if ent.path.starts_with(&entry.path) || entry.path.starts_with(&ent.path) {
                    return Err(RvError::ErrMountPathExist);
                }
            }

            let match_mount_path = router_store.router.matching_mount(&entry.path)?;
            if match_mount_path.len() != 0 {
                return Err(RvError::ErrMountPathExist);
            }

            let backend_new_func = self.get_auth_backend(&entry.logical_type)?;
            let backend = backend_new_func(Arc::clone(&self.core))?;

            entry.uuid = generate_uuid();

            let prefix = format!("{}{}/", AUTH_BARRIER_PREFIX, &entry.uuid);
            let view = BarrierView::new(self.barrier.clone(), &prefix);

            let path = format!("{}{}", AUTH_ROUTER_PREFIX, &entry.path);
            let key = entry.path.clone();

            let mount_entry = Arc::new(RwLock::new(entry));

            router_store.router.mount(backend, &path, Arc::clone(&mount_entry), view)?;

            auth_table.insert(key, mount_entry);
        }

        router_store.mounts.persist(AUTH_CONFIG_PATH, self.barrier.as_storage())?;

        Ok(())
    }

    pub fn disable_auth(&self, path: &str) -> Result<(), RvError> {
        let router_store = self.router_store.read()?;

        let mut path = path.to_string();
        if !path.ends_with("/") {
            path += "/";
        }

        if path == "token/" {
            return Err(RvError::ErrMountPathProtected);
        }

        let full_path = format!("{}{}", AUTH_ROUTER_PREFIX, &path);
        let view = router_store.router.matching_view(&full_path)?;

        self.taint_auth_entry(&path)?;

        router_store.router.taint(&full_path)?;

        router_store.router.unmount(&full_path)?;

        if view.is_some() {
            view.unwrap().clear()?;
        }

        self.remove_auth_entry(&path)?;

        Ok(())
    }

    pub fn remove_auth_entry(&self, path: &str) -> Result<(), RvError> {
        let router_store = self.router_store.read()?;
        if router_store.mounts.delete(path) {
            router_store.mounts.persist(AUTH_CONFIG_PATH, self.barrier.as_storage())?;
        }
        Ok(())
    }

    pub fn taint_auth_entry(&self, path: &str) -> Result<(), RvError> {
        let router_store = self.router_store.read()?;
        if router_store.mounts.set_taint(path, true) {
            router_store.mounts.persist(AUTH_CONFIG_PATH, self.barrier.as_storage())?;
        }
        Ok(())
    }

    pub fn teardown_auth(&self) -> Result<(), RvError> {
        let mut router_store = self.router_store.write()?;
        router_store.mounts = Arc::new(MountTable::new());
        router_store.router = Arc::new(Router::new());
        Ok(())
    }

    pub fn load_auth(&self) -> Result<(), RvError> {
        let router_store = self.router_store.read()?;
        if router_store.mounts.load(self.barrier.as_storage(), AUTH_CONFIG_PATH).is_err() {
            router_store.mounts.set_default(DEFAULT_AUTH_MOUNTS.to_vec())?;
            router_store.mounts.persist(AUTH_CONFIG_PATH, self.barrier.as_storage())?;
        }

        Ok(())
    }

    pub fn persist_auth(&self) -> Result<(), RvError> {
        let router_store = self.router_store.read()?;
        router_store.mounts.persist(AUTH_CONFIG_PATH, self.barrier.as_storage())
    }

    pub fn setup_auth(&self) -> Result<(), RvError> {
        let router_store = self.router_store.read()?;

        let mounts = router_store.mounts.entries.read()?;

        for mount_entry in mounts.values() {
            let entry = mount_entry.read()?;
            let barrier_path = format!("{}{}/", AUTH_BARRIER_PREFIX, &entry.uuid);

            let backend_new_func = self.get_auth_backend(&entry.logical_type)?;
            let backend = backend_new_func(Arc::clone(&self.core))?;

            let view = BarrierView::new(Arc::clone(&self.barrier), &barrier_path);
            let path = format!("{}{}", AUTH_ROUTER_PREFIX, &entry.path);

            router_store.router.mount(backend, &path, Arc::clone(mount_entry), view)?;

            if entry.tainted {
                router_store.router.taint(&entry.path)?;
            }
        }

        Ok(())
    }

    pub fn get_auth_backend(&self, logical_type: &str) -> Result<Arc<LogicalBackendNewFunc>, RvError> {
        let backends = self.backends.lock().unwrap();
        if let Some(backend) = backends.get(logical_type) {
            Ok(backend.clone())
        } else {
            Err(RvError::ErrCoreLogicalBackendNoExist)
        }
    }

    pub fn add_auth_backend(&self, logical_type: &str, backend: Arc<LogicalBackendNewFunc>) -> Result<(), RvError> {
        let mut backends = self.backends.lock().unwrap();
        if backends.contains_key(logical_type) {
            return Err(RvError::ErrCoreLogicalBackendExist);
        }
        backends.insert(logical_type.to_string(), backend);
        Ok(())
    }

    pub fn delete_auth_backend(&self, logical_type: &str) -> Result<(), RvError> {
        let mut backends = self.backends.lock().unwrap();
        backends.remove(logical_type);
        Ok(())
    }
}

impl Module for AuthModule {
    fn name(&self) -> String {
        return self.name.clone();
    }

    fn setup(&mut self, core: &Core) -> Result<(), RvError> {
        let mut router_store = self.router_store.write()?;
        router_store.router = Arc::clone(&core.router);

        Ok(())
    }

    fn init(&mut self, core: &Core) -> Result<(), RvError> {
        let expiration = ExpirationManager::new(core)?;
        self.expiration = Arc::new(expiration);

        let token_store = TokenStore::new(core, Arc::clone(&self.expiration))?;
        self.token_store = Arc::new(token_store);

        self.expiration.set_token_store(Arc::clone(&self.token_store))?;

        let token_store = Arc::clone(&self.token_store);
        let token_backend_new_func = move |_c: Arc<RwLock<Core>>| -> Result<Arc<dyn Backend>, RvError> {
            let mut backend = token_store.new_backend();
            backend.init()?;
            Ok(Arc::new(backend))
        };

<<<<<<< HEAD
        self.add_auth_backend("token", Arc::new(token_backend_new_func))?;
=======
        self.add_backend("token", Arc::new(token_backend_new_func))?;

        // add kubernetes backend
        let kubernetes_store = kubernetes::KubernetesStore::new(core, Arc::clone(&self.expiration))?;
        let kubernetes_backend_new_func = move |_c: Arc<RwLock<Core>>| -> Result<Arc<dyn Backend>, RvError> {
            let mut backend = kubernetes_store.new_backend();
            backend.init()?;
            Ok(Arc::new(backend))
        };

        self.add_backend("kubernetes", Arc::new(kubernetes_backend_new_func))?;

>>>>>>> b863d02c
        self.load_auth()?;
        self.setup_auth()?;
        self.expiration.restore()?;

        core.add_handler(Arc::clone(&self.token_store) as Arc<dyn Handler>)?;

        Ok(())
    }

    fn cleanup(&mut self, core: &Core) -> Result<(), RvError> {
        core.delete_handler(Arc::clone(&self.token_store) as Arc<dyn Handler>)?;

        self.delete_auth_backend("token")?;
        self.teardown_auth()?;
        Ok(())
    }
}<|MERGE_RESOLUTION|>--- conflicted
+++ resolved
@@ -271,10 +271,7 @@
             Ok(Arc::new(backend))
         };
 
-<<<<<<< HEAD
         self.add_auth_backend("token", Arc::new(token_backend_new_func))?;
-=======
-        self.add_backend("token", Arc::new(token_backend_new_func))?;
 
         // add kubernetes backend
         let kubernetes_store = kubernetes::KubernetesStore::new(core, Arc::clone(&self.expiration))?;
@@ -284,9 +281,8 @@
             Ok(Arc::new(backend))
         };
 
-        self.add_backend("kubernetes", Arc::new(kubernetes_backend_new_func))?;
-
->>>>>>> b863d02c
+        self.add_auth_backend("kubernetes", Arc::new(kubernetes_backend_new_func))?;
+
         self.load_auth()?;
         self.setup_auth()?;
         self.expiration.restore()?;
